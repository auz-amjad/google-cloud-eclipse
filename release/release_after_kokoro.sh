#!/bin/sh

# This script starts with Step 14 in the release process (i.e., after Kokoro
# has built and signed the binaries.)
#
# It is safe to rerun this script again when something goes wrong, provided
# that you didn't complete the final step, which means you are done. (The final
# step grants public access to the files uploaded to cloud-tools-for-eclipse.)
#
# Note: this script clears and creates "$HOME/CT4E_release_work" (after
# confirmation) for a temporary work directory, which can be inspected later
# and/or deleted safely anytime.

die() {
    for line in "$@"; do
        echo $line
    done
    exit 1
}

[ -z "$ECLIPSE_HOME" ] && \
    die 'The release steps require running an Eclipse binary.' \
        'Set $ECLIPSE_HOME before running this script.'
[ ! -x "$ECLIPSE_HOME/eclipse" ] && \
    die "'$ECLIPSE_HOME/eclipse' is not an executable. Halting."

if ! `which -s xml`; then
    echo "Cannot find xmlstartlet (xml). Halting."
    exit 1
fi

WORK_DIR=$HOME/CT4E_release_work
SIGNED_DIR=$WORK_DIR/signed
LOCAL_REPO=$WORK_DIR/repository

ask_proceed() {
    while true; do
        echo -n "Proceed ([Y]/n)? "
        read ANSWER
        [ "$ANSWER" == 'n' -o "$ANSWER" == 'N' ] && exit 1
        [ "$ANSWER" == 'y' -o "$ANSWER" == 'Y' -o -z "$ANSWER" ] && break
        echo -n "Invalid answer. "
    done
}

###############################################################################
echo "#"
echo "# Clear '$WORK_DIR'."
echo "#"
ask_proceed

set -x
rm -rf $WORK_DIR && mkdir $WORK_DIR
set +x

###############################################################################
echo
echo "#"
echo "# Copy files built (signed) by Kokoro"
echo "# into '$SIGNED_DIR'."
echo "#"

echo -n "Enter GCS bucket URL taken from the Kokoro page: "
read GCS_URL
GCS_BUCKET_URL=$( echo $GCS_URL | \
    sed -e 's,.*\(signedjars/staging/prod/google-cloud-eclipse/ubuntu/release/[0-9]\+/[0-9-]\+\),\1,' )
echo "GCS URL extracted: $GCS_BUCKET_URL"
echo -n "Check if the URL is correct. "
ask_proceed

set -x
mkdir $SIGNED_DIR && \
    gsutil -m cp -R gs://$GCS_BUCKET_URL/gfile/signed/* $SIGNED_DIR
set +x

if [ 0 -eq $( ls -1 $SIGNED_DIR | wc -l ) ]; then
    die "'$SIGNED_DIR' is empty. Wrong GCS bucket URL provided?" \
        "Fix the problem and rerun the script. Halting."
fi

echo "#"
echo "# Now verifying whether jars are all signed."
echo "#"
for jar in $SIGNED_DIR/plugins/com.google.cloud.tools.eclipse.*.jar \
        $SIGNED_DIR/features/com.google.cloud.tools.eclipse.*.jar; do
    echo -n "$( basename $jar ): "
    if ! jarsigner -strict -verify $jar; then
        die "Unsigned artifact found. Halting."
    fi
done

###############################################################################
echo
echo "#"
echo "# Verify if constants have been injected..."
echo "#"
ask_proceed

LOGIN_CONSTANTS=$( javap -private -classpath \
    $SIGNED_DIR/plugins/com.google.cloud.tools.eclipse.login_*.jar \
    -constants com.google.cloud.tools.eclipse.login.Constants | \
    grep OAUTH_CLIENT_ )
ANALYTICS_CONSTANT=$( javap -classpath \
    $SIGNED_DIR/plugins/com.google.cloud.tools.eclipse.usagetracker_*.jar \
    -constants com.google.cloud.tools.eclipse.usagetracker.Constants | \
    grep ANALYTICS_TRACKING_ID )
echo -e "$LOGIN_CONSTANTS\n$ANALYTICS_CONSTANT"

# Verify if the constants have been injected.
if echo "${LOGIN_CONSTANTS}${ANALYTICS_CONSTANT}" | grep -q @; then
    die "Some constant(s) have not been injected. Halting."
fi

# Verify if the injected constants have the right lengths.
OAUTH_CLIENT_ID=$( echo "$LOGIN_CONSTANTS" | grep "OAUTH_CLIENT_ID" | \
    sed -e 's/.* = "\(.*\)"; */\1/' )
OAUTH_CLIENT_SECRET=$( echo "$LOGIN_CONSTANTS" | grep "OAUTH_CLIENT_SECRET" | \
    sed -e 's/.* = "\(.*\)"; */\1/' )
ANALYTICS_TRACKING_ID=$( echo "$ANALYTICS_CONSTANT" | \
    sed -e 's/.* = "\(.*\)"; */\1/' )
[ ${#OAUTH_CLIENT_ID} -ne 72 ] && \
    die "OAUTH_CLIENT_ID is not of length 72. Halting."
[ ${#OAUTH_CLIENT_SECRET} -ne 24 ] && \
    die "OAUTH_CLIENT_SECRET is not of length 24. Halting."
[ ${#ANALYTICS_TRACKING_ID} -ne 13 ] && \
    die "ANALYTICS_TRACKING_ID is not of length 13. Halting."

echo
echo -n "Looks good, but check the output above once more. "
ask_proceed

###############################################################################
echo
echo "#"
echo "# Run Eclipse from the command line to generate a new p2 repository from"
echo "# the signed artifacts:"
echo "#"
echo "#     $LOCAL_REPO/artifacts.xml"
echo "#     $LOCAL_REPO/content.xml"
echo "#     $LOCAL_REPO/features/*"
echo "#     $LOCAL_REPO/plugins/*"
echo "#"
ask_proceed

set -x
$ECLIPSE_HOME/eclipse -nosplash -consolelog \
    -application org.eclipse.equinox.p2.publisher.FeaturesAndBundlesPublisher \
    -metadataRepositoryName 'Google Cloud Tools for Eclipse' \
    -metadataRepository file:$LOCAL_REPO \
    -artifactRepositoryName 'Google Cloud Tools for Eclipse' \
    -artifactRepository file:$LOCAL_REPO \
    -source $SIGNED_DIR \
    -publishArtifacts
set +x

if [ ! -e "$LOCAL_REPO/artifacts.xml" -o ! -e "$LOCAL_REPO/content.xml" ]; then
    die "The files have not been generated. Halting."
fi

###############################################################################
echo
echo "#"
echo "# Copy 'gs://gcloud-for-eclipse-testing/metadata.{product,p2.inf}'"
echo "# into '$WORK_DIR'."
echo "#"
ask_proceed

set -x
# note that the metadata.p2.inf is renamed p2.inf as required for the p2 ProductPublisher
gsutil cp gs://gcloud-for-eclipse-testing/metadata.product $WORK_DIR
gsutil cp gs://gcloud-for-eclipse-testing/metadata.p2.inf $WORK_DIR/p2.inf
set +x

<<<<<<< HEAD
if [ ! -e "$WORK_DIR/metadata.product" -o ! -e "$WORK_DIR/p2.inf" ]; then
    echo "The files were not copied. Halting."
    exit 1
=======
if [ ! -e "$WORK_DIR/category.xml" ]; then
    die "The file was not copied. Halting."
>>>>>>> c7eee45a
fi

###############################################################################
echo
echo "#"
echo "# Run org.eclipse.equinox.p2.publisher.ProductPublisher to add any"
echo "# additional p2 metadata for the CT4E repository:
echo "#   - copyright and license have been associated with our public feature
echo "# Verify using xmlstarlet."
echo "#"
ask_proceed

set -x
$ECLIPSE_HOME/eclipse \
    -nosplash -console -consolelog \
    -application org.eclipse.equinox.p2.publisher.ProductPublisher \
    -metadataRepository file:$LOCAL_REPO \
    -productFile $WORK_DIR/metadata.product \
    -flavor tooling \
    -append
set +x

# Validate license and copyright
repoName="Google Cloud Tools for Eclipse"
categoryId=com.google.cloud.tools.eclipse.category
featureId=com.google.cloud.tools.eclipse.suite.e45.feature.feature.group
copyrightText="Copyright 2016, 2017 Google Inc."
licenseUri=https://www.apache.org/licenses/LICENSE-2.0
licensesText="Cloud Tools for Eclipse is made available under the Apache\
 License, Version 2.0. Please visit the following URL for details:\
 https://www.apache.org/licenses/LICENSE-2.0"

valid=$(unzip -p gcp-repo/target/repository/content.jar \
  | xml sel -t -m "/repository[@name='$repoName']/units/unit[@id='$categoryId']" \
     -v "normalize-space(copyright)='$copyrightText' \
         and normalize-space(licenses[@size=1]/license[@uri='$licenseUri'])='$licensesText' \
         and requires[@size='1']/required/@name='$featureId'")
if [ "$valid" != "true" ]; then
    echo "$featureId is missing the copyright and license metadata. Halting."
    exit 1
fi

###############################################################################
echo
echo "#"
echo "# Upload the following newly created files"
echo "#"
echo "#     $LOCAL_REPO/artifacts.xml"
echo "#     $LOCAL_REPO/content.xml"
echo "#     $LOCAL_REPO/features/*"
echo "#     $LOCAL_REPO/plugins/*"
echo "#"
echo "# into 'gs://cloud-tools-for-eclipse/<VERSION>/'."
echo "#"
echo -n "Enter version: "
read VERSION
ask_proceed

set -x
gsutil cp $LOCAL_REPO/artifacts.xml $LOCAL_REPO/content.xml \
    gs://cloud-tools-for-eclipse/$VERSION/ && \
gsutil -m cp -R $LOCAL_REPO/features $LOCAL_REPO/plugins \
    gs://cloud-tools-for-eclipse/$VERSION/
set +x

###############################################################################
echo
echo "#"
echo "# FINAL STEP: MAKING IT PUBLIC"
echo "#"
echo "# Now give the world read permissions to the uploaded files."
echo "#"
ask_proceed

set -x
gsutil -m acl ch -r -u AllUsers:R gs://cloud-tools-for-eclipse/$VERSION
set +x

###############################################################################
echo
echo "#"
echo "# Done! Verify that you can install the plugin into Eclipse"
echo "# from the public link:"
echo "#"
echo "# https://storage.googleapis.com/cloud-tools-for-eclipse/$VERSION/"
echo "#"
echo "# If everything is OK, update Lorry."
echo "#"<|MERGE_RESOLUTION|>--- conflicted
+++ resolved
@@ -171,14 +171,8 @@
 gsutil cp gs://gcloud-for-eclipse-testing/metadata.p2.inf $WORK_DIR/p2.inf
 set +x
 
-<<<<<<< HEAD
 if [ ! -e "$WORK_DIR/metadata.product" -o ! -e "$WORK_DIR/p2.inf" ]; then
-    echo "The files were not copied. Halting."
-    exit 1
-=======
-if [ ! -e "$WORK_DIR/category.xml" ]; then
-    die "The file was not copied. Halting."
->>>>>>> c7eee45a
+    die "The files were not copied. Halting."
 fi
 
 ###############################################################################
