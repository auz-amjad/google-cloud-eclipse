/*
 * Copyright 2017 Google Inc.
 *
 * Licensed under the Apache License, Version 2.0 (the "License");
 * you may not use this file except in compliance with the License.
 * You may obtain a copy of the License at
 *
 *    http://www.apache.org/licenses/LICENSE-2.0
 *
 * Unless required by applicable law or agreed to in writing, software
 * distributed under the License is distributed on an "AS IS" BASIS,
 * WITHOUT WARRANTIES OR CONDITIONS OF ANY KIND, either express or implied.
 * See the License for the specific language governing permissions and
 * limitations under the License.
 */

package com.google.cloud.tools.eclipse.appengine.libraries.model;

import java.util.List;

import org.eclipse.jdt.core.IJavaProject;
import org.junit.Assert;
import org.junit.Test;
import org.mockito.Mockito;

public class CloudLibrariesTest {

  @Test
  public void testGetLibraries() {
    List<Library> libraries = CloudLibraries.getLibraries("appengine");
    for (Library library : libraries) {
      Assert.assertFalse(library.getLibraryFiles().isEmpty());
      String tooltip = library.getToolTip();
      Assert.assertFalse(tooltip.isEmpty());
      Assert.assertFalse(tooltip, tooltip.startsWith("!"));
    }
    Assert.assertEquals(3, libraries.size());
  }

  @Test
  public void testGetLibraries_null() {
    List<Library> libraries = CloudLibraries.getLibraries(null);
    Assert.assertTrue(libraries.isEmpty());
  }

  @Test
  public void testGetLibrary() {
    Library library = CloudLibraries.getLibrary("objectify");
    Assert.assertEquals("appengine", library.getGroup());
    Assert.assertEquals("Objectify", library.getName());
<<<<<<< HEAD
=======
  }
 
  @Test
  public void testGetMasterLibrary() {
    Library library = CloudLibraries.getMasterLibrary(Mockito.mock(IJavaProject.class));
    Assert.assertEquals("Google APIs", library.getName());
    Assert.assertEquals("master-container", library.getId());
>>>>>>> a30570be
  }
 
  @Test
  public void testTransitiveDependencies() {
    Library library = CloudLibraries.getLibrary("googlecloudstorage");
    List<String> dependencies = library.getLibraryDependencies();
    Assert.assertEquals(3, dependencies.size());
    Assert.assertTrue(dependencies.contains("appengine-api"));
    Assert.assertTrue(dependencies.contains("googlecloudcore"));
    Assert.assertTrue(dependencies.contains("googleapiclient"));
  }

}<|MERGE_RESOLUTION|>--- conflicted
+++ resolved
@@ -48,16 +48,6 @@
     Library library = CloudLibraries.getLibrary("objectify");
     Assert.assertEquals("appengine", library.getGroup());
     Assert.assertEquals("Objectify", library.getName());
-<<<<<<< HEAD
-=======
-  }
- 
-  @Test
-  public void testGetMasterLibrary() {
-    Library library = CloudLibraries.getMasterLibrary(Mockito.mock(IJavaProject.class));
-    Assert.assertEquals("Google APIs", library.getName());
-    Assert.assertEquals("master-container", library.getId());
->>>>>>> a30570be
   }
  
   @Test
