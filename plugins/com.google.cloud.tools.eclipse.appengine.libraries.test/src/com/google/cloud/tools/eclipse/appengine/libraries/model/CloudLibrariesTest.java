--- conflicted
+++ resolved
@@ -17,11 +17,8 @@
 package com.google.cloud.tools.eclipse.appengine.libraries.model;
 
 import java.util.List;
-
-import org.eclipse.jdt.core.IJavaProject;
 import org.junit.Assert;
 import org.junit.Test;
-import org.mockito.Mockito;
 
 public class CloudLibrariesTest {
 
@@ -49,22 +46,4 @@
     Assert.assertEquals("appengine", library.getGroup());
     Assert.assertEquals("Objectify", library.getName());
   }
- 
-  @Test
-<<<<<<< HEAD
-  public void testGetMasterLibrary() {
-    Library library = CloudLibraries.getMasterLibrary(Mockito.mock(IJavaProject.class));
-    Assert.assertEquals("Google APIs", library.getName());
-    Assert.assertEquals("master-container", library.getId());
-=======
-  public void testTransitiveDependencies() {
-    Library library = CloudLibraries.getLibrary("googlecloudstorage");
-    List<String> dependencies = library.getLibraryDependencies();
-    Assert.assertEquals(3, dependencies.size());
-    Assert.assertTrue(dependencies.contains("appengine-api"));
-    Assert.assertTrue(dependencies.contains("googlecloudcore"));
-    Assert.assertTrue(dependencies.contains("googleapiclient"));
->>>>>>> 81d1819f
-  }
-
 }