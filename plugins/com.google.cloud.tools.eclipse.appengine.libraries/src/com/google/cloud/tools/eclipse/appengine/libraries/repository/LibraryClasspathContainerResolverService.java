--- conflicted
+++ resolved
@@ -121,21 +121,10 @@
       }
       if (library != null) {
         List<Job> sourceAttacherJobs = new ArrayList<>();
-<<<<<<< HEAD
-        
-        LibraryClasspathContainer container =
-            resolveLibraryFiles(javaProject, containerPath, library, sourceAttacherJobs, monitor);
-        
-        // todo pass a real monitor/submonitor here
-=======
         LibraryClasspathContainer container = resolveLibraryFiles(javaProject, containerPath,
-                                                                  library, sourceAttacherJobs,
-                                                                  subMonitor.newChild(9));
->>>>>>> a1b52a95
-        JavaCore.setClasspathContainer(containerPath,
-                                       new IJavaProject[] {javaProject},
-                                       new IClasspathContainer[] {container},
-                                       subMonitor.newChild(1));
+            library, sourceAttacherJobs, subMonitor.newChild(9));
+        JavaCore.setClasspathContainer(containerPath, new IJavaProject[] {javaProject},
+            new IClasspathContainer[] {container}, subMonitor.newChild(1));
         serializer.saveContainer(javaProject, container);
         for (Job job : sourceAttacherJobs) {
           job.schedule();
