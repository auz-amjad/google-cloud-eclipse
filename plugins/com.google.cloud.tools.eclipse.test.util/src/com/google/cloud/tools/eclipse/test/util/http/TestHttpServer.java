package com.google.cloud.tools.eclipse.test.util.http;

import static org.junit.Assert.assertTrue;

import com.google.common.base.Preconditions;
import java.io.IOException;
import java.net.InetSocketAddress;
import java.nio.charset.StandardCharsets;
<<<<<<< HEAD
=======
import java.util.Arrays;
>>>>>>> 48fd52d0
import java.util.Map;
import java.util.logging.Level;
import java.util.logging.Logger;
import javax.servlet.ServletException;
import javax.servlet.http.HttpServletRequest;
import javax.servlet.http.HttpServletResponse;
import org.eclipse.jetty.server.Request;
import org.eclipse.jetty.server.Server;
import org.eclipse.jetty.server.ServerConnector;
import org.eclipse.jetty.server.handler.AbstractHandler;
import org.junit.rules.ExternalResource;

/**
 * Simple HTTP server (wrapping an embedded Jetty server) that listens on a random available port.
 * <p>
 * Use {@link #getAddress()} to obtain the server's address after it has been started via the
 * {@link #before()} method.
 */
public class TestHttpServer extends ExternalResource {

  private static final Logger logger = Logger.getLogger(TestHttpServer.class.getName());

  private Server server;

  private boolean requestHandled = false;
  private String requestMethod;
  private Map<String, String[]> requestParameters;

  private final String expectedPath;
  private final String responseContent;

  // Examples: new TestHttpServer("folder/sample.txt", "arbitrary file content");
  //           new TestHttpServer("", "<html><body>root</body></html>");
  public TestHttpServer(String expectedPath, String responseContent) {
    this.expectedPath = expectedPath;
    this.responseContent = responseContent;
  }

  @Override
  protected void before() throws Exception {
    runServer();
  }

  @Override
  protected void after() {
    stopServer();
    assertTrue(requestHandled);
  }

  private void runServer() throws Exception {
    server = new Server(new InetSocketAddress("127.0.0.1", 0));
    server.setHandler(new RequestHandler());
    server.start();
  }

  private void stopServer() {
    try {
      server.stop();
      server.join();
    } catch (Exception ex) {
      // probably should not fail the test, but if it happens it should be visible in the logs
      logger.log(Level.WARNING, "Error while shutting down Jetty server", ex);
    }
  }

  /**
   * Returns the address that can be used to send requests to the server.
   * <p>
   * Initialized only after the server has started.
   *
   * @return server address in the form of http://127.0.0.1:&lt;port&gt;/
   */
  public String getAddress() {
    Preconditions.checkNotNull(server, "server isn't started yet");
    // assume a single server connector
    return "http://127.0.0.1:" + ((ServerConnector) server.getConnectors()[0]).getLocalPort() + "/";
  }

  public String getRequestMethod() {
    Preconditions.checkState(requestHandled);
    return requestMethod;
  }

  public Map<String, String[]> getRequestParameters() {
    Preconditions.checkState(requestHandled);
    return requestParameters;
  }

<<<<<<< HEAD
=======
  public boolean requestParametersContain(String key, String value) {
    Preconditions.checkState(requestHandled);
    String[] values = requestParameters.get(key);
    if (values == null) {
      return false;
    }

    return Arrays.asList(values).contains(value);
  }

>>>>>>> 48fd52d0
  private class RequestHandler extends AbstractHandler {

    @Override
    public void handle(String target, Request baseRequest, HttpServletRequest request,
        HttpServletResponse response) throws IOException, ServletException {
      Preconditions.checkState(!requestHandled);

      if (target.equals("/" + expectedPath)) {
        requestHandled = true;
        requestMethod = request.getMethod();
        requestParameters = request.getParameterMap();

        baseRequest.setHandled(true);
        byte[] bytes = responseContent.getBytes(StandardCharsets.UTF_8);
        response.getOutputStream().write(bytes);
        response.setStatus(HttpServletResponse.SC_OK);
      }
    }
  }
}<|MERGE_RESOLUTION|>--- conflicted
+++ resolved
@@ -6,10 +6,7 @@
 import java.io.IOException;
 import java.net.InetSocketAddress;
 import java.nio.charset.StandardCharsets;
-<<<<<<< HEAD
-=======
 import java.util.Arrays;
->>>>>>> 48fd52d0
 import java.util.Map;
 import java.util.logging.Level;
 import java.util.logging.Logger;
@@ -98,8 +95,6 @@
     return requestParameters;
   }
 
-<<<<<<< HEAD
-=======
   public boolean requestParametersContain(String key, String value) {
     Preconditions.checkState(requestHandled);
     String[] values = requestParameters.get(key);
@@ -110,7 +105,6 @@
     return Arrays.asList(values).contains(value);
   }
 
->>>>>>> 48fd52d0
   private class RequestHandler extends AbstractHandler {
 
     @Override
