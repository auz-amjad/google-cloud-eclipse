source.. = src/
output.. = target/classes/
bin.includes = META-INF/,\
               .,\
<<<<<<< HEAD
               lib/,\
               templates/appengine/
=======
               templates/appengine/,\
               lib/google-http-client-1.22.0.jar
>>>>>>> ffad1341
javacSource=1.7
javacTarget=1.7               <|MERGE_RESOLUTION|>--- conflicted
+++ resolved
@@ -2,12 +2,7 @@
 output.. = target/classes/
 bin.includes = META-INF/,\
                .,\
-<<<<<<< HEAD
-               lib/,\
-               templates/appengine/
-=======
                templates/appengine/,\
                lib/google-http-client-1.22.0.jar
->>>>>>> ffad1341
 javacSource=1.7
 javacTarget=1.7               