/*
 * Copyright 2016 Google Inc.
 *
 * Licensed under the Apache License, Version 2.0 (the "License");
 * you may not use this file except in compliance with the License.
 * You may obtain a copy of the License at
 *
 *     http://www.apache.org/licenses/LICENSE-2.0
 *
 * Unless required by applicable law or agreed to in writing, software
 * distributed under the License is distributed on an "AS IS" BASIS,
 * WITHOUT WARRANTIES OR CONDITIONS OF ANY KIND, either express or implied.
 * See the License for the specific language governing permissions and
 * limitations under the License.
 */

package com.google.cloud.tools.eclipse.util;

import com.google.common.annotations.VisibleForTesting;
import java.util.logging.Logger;
import org.eclipse.core.runtime.IBundleGroup;
import org.eclipse.core.runtime.IBundleGroupProvider;
import org.eclipse.core.runtime.Platform;

/**
 * Provides generic information about the plug-in, such as a name to be used for usage
 * reporting and the current version, etc.
 */
public class CloudToolsInfo {
  private static final Logger logger = Logger.getLogger(CloudToolsInfo.class.getName());

  /**
   * Our main feature identifier, used for branding.
   */
  @VisibleForTesting
  static final String CLOUD_TOOLS_FOR_ECLIPSE_FEATURE_ID =
      "com.google.cloud.tools.eclipse.suite.e45.feature";

  // Don't change the value; this name is used as an originating "application" of usage metrics.
  public static final String METRICS_NAME = "gcloud-eclipse-tools";

<<<<<<< HEAD
  public static final String EXCEPTION_REPORT_PRODUCT_ID = "CT4E";

=======
>>>>>>> accae1c2
  public static final String USER_AGENT = METRICS_NAME + "/" + getToolsVersion();

  /** Return the version of associated Cloud Tools for Eclipse feature, or 0.0.0 if unknown. */
  public static String getToolsVersion() {
    return getToolsVersion(Platform.getBundleGroupProviders());
  }

  @VisibleForTesting
  static String getToolsVersion(IBundleGroupProvider[] bundleGroupProviders) {
    for (IBundleGroupProvider provider : bundleGroupProviders) {
      for (IBundleGroup feature : provider.getBundleGroups()) {
        if (CLOUD_TOOLS_FOR_ECLIPSE_FEATURE_ID.equals(feature.getIdentifier())) {
          return feature.getVersion();
        }
      }
    }
    // May not have been installed with via a feature. Although we could report the bundle version,
    // that may result in a confusing versions.
    logger.fine("Feature not found: " + CLOUD_TOOLS_FOR_ECLIPSE_FEATURE_ID);
    return "0.0.0";
  }
}<|MERGE_RESOLUTION|>--- conflicted
+++ resolved
@@ -39,11 +39,8 @@
   // Don't change the value; this name is used as an originating "application" of usage metrics.
   public static final String METRICS_NAME = "gcloud-eclipse-tools";
 
-<<<<<<< HEAD
   public static final String EXCEPTION_REPORT_PRODUCT_ID = "CT4E";
 
-=======
->>>>>>> accae1c2
   public static final String USER_AGENT = METRICS_NAME + "/" + getToolsVersion();
 
   /** Return the version of associated Cloud Tools for Eclipse feature, or 0.0.0 if unknown. */
